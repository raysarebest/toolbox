--- conflicted
+++ resolved
@@ -9,11 +9,6 @@
         Target(name: "Shared"),
     ],
     dependencies: [
-<<<<<<< HEAD
-        // Console protocols, terminal, and commands
-        .Package(url: "https://github.com/vapor/console.git", majorVersion: 2),
-        .Package(url: "https://github.com/vapor/json.git", majorVersion: 2)
-=======
         // Vapor Cloud clients.
         .Package(url: "git@github.com:vapor-cloud/clients.git", majorVersion: 0),
         
@@ -27,7 +22,6 @@
         .Package(url: "https://github.com/vapor/vapor.git", majorVersion: 2),
         
         // Redis
-        .Package(url: "https://github.com/vapor/redis.git", majorVersion: 2),
->>>>>>> 27a90394
+        .Package(url: "https://github.com/vapor/redis.git", majorVersion: 2)
     ]
 )