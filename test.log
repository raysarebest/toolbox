--- conflicted
+++ resolved
@@ -1,34 +1,17 @@
-<<<<<<< HEAD
-Tue 28 Jun 2016 16:57:04 BST
+Tue 28 Jun 2016 16:58:23 BST
 Darwin Rhea.local 15.5.0 Darwin Kernel Version 15.5.0: Tue Apr 19 18:36:36 PDT 2016; root:xnu-3248.50.21~8/RELEASE_X86_64 x86_64
 Compile Swift Module 'VaporCLITestSuite' (15 sources)
 Linking .build/debug/VaporCLITests.xctest/Contents/MacOS/VaporCLITests
-Test Suite 'All tests' started at 2016-06-28 16:57:15.703
-Test Suite 'VaporCLITests.xctest' started at 2016-06-28 16:57:15.704
-Test Suite 'ArrayExtTests' started at 2016-06-28 16:57:15.704
+Test Suite 'All tests' started at 2016-06-28 16:58:34.453
+Test Suite 'VaporCLITests.xctest' started at 2016-06-28 16:58:34.454
+Test Suite 'ArrayExtTests' started at 2016-06-28 16:58:34.454
 Test Case '-[VaporCLITestSuite.ArrayExtTests test_remove]' started.
 Test Case '-[VaporCLITestSuite.ArrayExtTests test_remove]' passed (0.001 seconds).
 Test Case '-[VaporCLITestSuite.ArrayExtTests test_removeMatching]' started.
 Test Case '-[VaporCLITestSuite.ArrayExtTests test_removeMatching]' passed (0.000 seconds).
-Test Suite 'ArrayExtTests' passed at 2016-06-28 16:57:15.705.
+Test Suite 'ArrayExtTests' passed at 2016-06-28 16:58:34.455.
 	 Executed 2 tests, with 0 failures (0 unexpected) in 0.001 (0.001) seconds
-Test Suite 'BuildTests' started at 2016-06-28 16:57:15.705
-=======
-Tue 28 Jun 2016 16:52:15 BST
-Darwin Rhea.local 15.5.0 Darwin Kernel Version 15.5.0: Tue Apr 19 18:36:36 PDT 2016; root:xnu-3248.50.21~8/RELEASE_X86_64 x86_64
-Compile Swift Module 'VaporCLITestSuite' (15 sources)
-Linking .build/debug/VaporCLITests.xctest/Contents/MacOS/VaporCLITests
-Test Suite 'All tests' started at 2016-06-28 16:52:27.018
-Test Suite 'VaporCLITests.xctest' started at 2016-06-28 16:52:27.019
-Test Suite 'ArrayExtTests' started at 2016-06-28 16:52:27.019
-Test Case '-[VaporCLITestSuite.ArrayExtTests test_remove]' started.
-Test Case '-[VaporCLITestSuite.ArrayExtTests test_remove]' passed (0.002 seconds).
-Test Case '-[VaporCLITestSuite.ArrayExtTests test_removeMatching]' started.
-Test Case '-[VaporCLITestSuite.ArrayExtTests test_removeMatching]' passed (0.000 seconds).
-Test Suite 'ArrayExtTests' passed at 2016-06-28 16:52:27.021.
-	 Executed 2 tests, with 0 failures (0 unexpected) in 0.002 (0.003) seconds
-Test Suite 'BuildTests' started at 2016-06-28 16:52:27.021
->>>>>>> 4b529b59
+Test Suite 'BuildTests' started at 2016-06-28 16:58:34.455
 Test Case '-[VaporCLITestSuite.BuildTests test_execute]' started.
 Test Case '-[VaporCLITestSuite.BuildTests test_execute]' passed (0.000 seconds).
 Test Case '-[VaporCLITestSuite.BuildTests test_execute_args]' started.
@@ -36,11 +19,7 @@
 Test Case '-[VaporCLITestSuite.BuildTests test_execute_build_cancelled]' started.
 Test Case '-[VaporCLITestSuite.BuildTests test_execute_build_cancelled]' passed (0.000 seconds).
 Test Case '-[VaporCLITestSuite.BuildTests test_execute_build_failed]' started.
-<<<<<<< HEAD
 Test Case '-[VaporCLITestSuite.BuildTests test_execute_build_failed]' passed (0.000 seconds).
-=======
-Test Case '-[VaporCLITestSuite.BuildTests test_execute_build_failed]' passed (0.001 seconds).
->>>>>>> 4b529b59
 Test Case '-[VaporCLITestSuite.BuildTests test_execute_fetch_cancelled]' started.
 Test Case '-[VaporCLITestSuite.BuildTests test_execute_fetch_cancelled]' passed (0.000 seconds).
 Test Case '-[VaporCLITestSuite.BuildTests test_execute_fetch_failed]' started.
@@ -49,28 +28,16 @@
 Test Case '-[VaporCLITestSuite.BuildTests test_execute_release]' passed (0.000 seconds).
 Test Case '-[VaporCLITestSuite.BuildTests test_help]' started.
 Test Case '-[VaporCLITestSuite.BuildTests test_help]' passed (0.000 seconds).
-<<<<<<< HEAD
-Test Suite 'BuildTests' passed at 2016-06-28 16:57:15.706.
+Test Suite 'BuildTests' passed at 2016-06-28 16:58:34.456.
 	 Executed 8 tests, with 0 failures (0 unexpected) in 0.001 (0.001) seconds
-Test Suite 'CleanTests' started at 2016-06-28 16:57:15.706
-=======
-Test Suite 'BuildTests' passed at 2016-06-28 16:52:27.024.
-	 Executed 8 tests, with 0 failures (0 unexpected) in 0.003 (0.003) seconds
-Test Suite 'CleanTests' started at 2016-06-28 16:52:27.024
->>>>>>> 4b529b59
+Test Suite 'CleanTests' started at 2016-06-28 16:58:34.456
 Test Case '-[VaporCLITestSuite.CleanTests test_execute]' started.
 Test Case '-[VaporCLITestSuite.CleanTests test_execute]' passed (0.000 seconds).
 Test Case '-[VaporCLITestSuite.CleanTests test_execute_args]' started.
 Test Case '-[VaporCLITestSuite.CleanTests test_execute_args]' passed (0.000 seconds).
-<<<<<<< HEAD
-Test Suite 'CleanTests' passed at 2016-06-28 16:57:15.706.
+Test Suite 'CleanTests' passed at 2016-06-28 16:58:34.457.
 	 Executed 2 tests, with 0 failures (0 unexpected) in 0.000 (0.000) seconds
-Test Suite 'DockerTests' started at 2016-06-28 16:57:15.706
-=======
-Test Suite 'CleanTests' passed at 2016-06-28 16:52:27.025.
-	 Executed 2 tests, with 0 failures (0 unexpected) in 0.000 (0.000) seconds
-Test Suite 'DockerTests' started at 2016-06-28 16:52:27.025
->>>>>>> 4b529b59
+Test Suite 'DockerTests' started at 2016-06-28 16:58:34.457
 Test Case '-[VaporCLITestSuite.DockerTests test_build]' started.
 Test Case '-[VaporCLITestSuite.DockerTests test_build]' passed (0.000 seconds).
 Test Case '-[VaporCLITestSuite.DockerTests test_build_help]' started.
@@ -99,57 +66,30 @@
 Test Case '-[VaporCLITestSuite.DockerTests test_subCommands]' passed (0.001 seconds).
 Test Case '-[VaporCLITestSuite.DockerTests test_swiftVersion]' started.
 Test Case '-[VaporCLITestSuite.DockerTests test_swiftVersion]' passed (0.000 seconds).
-<<<<<<< HEAD
-Test Suite 'DockerTests' passed at 2016-06-28 16:57:15.709.
+Test Suite 'DockerTests' passed at 2016-06-28 16:58:34.459.
 	 Executed 14 tests, with 0 failures (0 unexpected) in 0.002 (0.002) seconds
-Test Suite 'HelpTests' started at 2016-06-28 16:57:15.709
+Test Suite 'HelpTests' started at 2016-06-28 16:58:34.459
 Test Case '-[VaporCLITestSuite.HelpTests test_execute]' started.
 Test Case '-[VaporCLITestSuite.HelpTests test_execute]' passed (0.000 seconds).
-Test Suite 'HelpTests' passed at 2016-06-28 16:57:15.709.
+Test Suite 'HelpTests' passed at 2016-06-28 16:58:34.459.
 	 Executed 1 test, with 0 failures (0 unexpected) in 0.000 (0.000) seconds
-Test Suite 'HerokuTests' started at 2016-06-28 16:57:15.709
-=======
-Test Suite 'DockerTests' passed at 2016-06-28 16:52:27.034.
-	 Executed 14 tests, with 0 failures (0 unexpected) in 0.009 (0.009) seconds
-Test Suite 'HelpTests' started at 2016-06-28 16:52:27.034
-Test Case '-[VaporCLITestSuite.HelpTests test_execute]' started.
-Test Case '-[VaporCLITestSuite.HelpTests test_execute]' passed (0.000 seconds).
-Test Suite 'HelpTests' passed at 2016-06-28 16:52:27.034.
-	 Executed 1 test, with 0 failures (0 unexpected) in 0.000 (0.000) seconds
-Test Suite 'HerokuTests' started at 2016-06-28 16:52:27.034
-Test Case '-[VaporCLITestSuite.HerokuTests test_getPackageName]' started.
-Test Case '-[VaporCLITestSuite.HerokuTests test_getPackageName]' passed (0.000 seconds).
->>>>>>> 4b529b59
+Test Suite 'HerokuTests' started at 2016-06-28 16:58:34.459
 Test Case '-[VaporCLITestSuite.HerokuTests test_init]' started.
 Test Case '-[VaporCLITestSuite.HerokuTests test_init]' passed (0.001 seconds).
 Test Case '-[VaporCLITestSuite.HerokuTests test_init_help]' started.
 Test Case '-[VaporCLITestSuite.HerokuTests test_init_help]' passed (0.000 seconds).
-<<<<<<< HEAD
-Test Suite 'HerokuTests' passed at 2016-06-28 16:57:15.710.
+Test Suite 'HerokuTests' passed at 2016-06-28 16:58:34.460.
 	 Executed 2 tests, with 0 failures (0 unexpected) in 0.001 (0.001) seconds
-Test Suite 'NewTests' started at 2016-06-28 16:57:15.710
+Test Suite 'NewTests' started at 2016-06-28 16:58:34.460
 Test Case '-[VaporCLITestSuite.NewTests test_execute]' started.
 Test Case '-[VaporCLITestSuite.NewTests test_execute]' passed (0.018 seconds).
-=======
-Test Suite 'HerokuTests' passed at 2016-06-28 16:52:27.035.
-	 Executed 3 tests, with 0 failures (0 unexpected) in 0.001 (0.001) seconds
-Test Suite 'NewTests' started at 2016-06-28 16:52:27.036
-Test Case '-[VaporCLITestSuite.NewTests test_execute]' started.
-Test Case '-[VaporCLITestSuite.NewTests test_execute]' passed (0.019 seconds).
->>>>>>> 4b529b59
 Test Case '-[VaporCLITestSuite.NewTests test_execute_noargs]' started.
 Test Case '-[VaporCLITestSuite.NewTests test_execute_noargs]' passed (0.000 seconds).
 Test Case '-[VaporCLITestSuite.NewTests test_help]' started.
 Test Case '-[VaporCLITestSuite.NewTests test_help]' passed (0.000 seconds).
-<<<<<<< HEAD
-Test Suite 'NewTests' passed at 2016-06-28 16:57:15.729.
-	 Executed 3 tests, with 0 failures (0 unexpected) in 0.018 (0.018) seconds
-Test Suite 'RunTests' started at 2016-06-28 16:57:15.729
-=======
-Test Suite 'NewTests' passed at 2016-06-28 16:52:27.055.
-	 Executed 3 tests, with 0 failures (0 unexpected) in 0.020 (0.020) seconds
-Test Suite 'RunTests' started at 2016-06-28 16:52:27.055
->>>>>>> 4b529b59
+Test Suite 'NewTests' passed at 2016-06-28 16:58:34.479.
+	 Executed 3 tests, with 0 failures (0 unexpected) in 0.018 (0.019) seconds
+Test Suite 'RunTests' started at 2016-06-28 16:58:34.479
 Test Case '-[VaporCLITestSuite.RunTests test_execute]' started.
 Test Case '-[VaporCLITestSuite.RunTests test_execute]' passed (0.000 seconds).
 Test Case '-[VaporCLITestSuite.RunTests test_execute_args]' started.
@@ -160,40 +100,23 @@
 Test Case '-[VaporCLITestSuite.RunTests test_execute_release]' passed (0.000 seconds).
 Test Case '-[VaporCLITestSuite.RunTests test_help]' started.
 Test Case '-[VaporCLITestSuite.RunTests test_help]' passed (0.000 seconds).
-<<<<<<< HEAD
-Test Suite 'RunTests' passed at 2016-06-28 16:57:15.729.
+Test Suite 'RunTests' passed at 2016-06-28 16:58:34.480.
 	 Executed 5 tests, with 0 failures (0 unexpected) in 0.000 (0.001) seconds
-Test Suite 'SequenceExtTests' started at 2016-06-28 16:57:15.729
+Test Suite 'SequenceExtTests' started at 2016-06-28 16:58:34.480
 Test Case '-[VaporCLITestSuite.SequenceExtTests test_valueFor]' started.
 Test Case '-[VaporCLITestSuite.SequenceExtTests test_valueFor]' passed (0.000 seconds).
-Test Suite 'SequenceExtTests' passed at 2016-06-28 16:57:15.730.
+Test Suite 'SequenceExtTests' passed at 2016-06-28 16:58:34.480.
 	 Executed 1 test, with 0 failures (0 unexpected) in 0.000 (0.000) seconds
-Test Suite 'StringExtTests' started at 2016-06-28 16:57:15.730
-=======
-Test Suite 'RunTests' passed at 2016-06-28 16:52:27.056.
-	 Executed 5 tests, with 0 failures (0 unexpected) in 0.000 (0.001) seconds
-Test Suite 'SequenceExtTests' started at 2016-06-28 16:52:27.056
-Test Case '-[VaporCLITestSuite.SequenceExtTests test_valueFor]' started.
-Test Case '-[VaporCLITestSuite.SequenceExtTests test_valueFor]' passed (0.000 seconds).
-Test Suite 'SequenceExtTests' passed at 2016-06-28 16:52:27.056.
-	 Executed 1 test, with 0 failures (0 unexpected) in 0.000 (0.000) seconds
-Test Suite 'StringExtTests' started at 2016-06-28 16:52:27.056
->>>>>>> 4b529b59
+Test Suite 'StringExtTests' started at 2016-06-28 16:58:34.480
 Test Case '-[VaporCLITestSuite.StringExtTests test_centerTextBlock]' started.
 Test Case '-[VaporCLITestSuite.StringExtTests test_centerTextBlock]' passed (0.000 seconds).
 Test Case '-[VaporCLITestSuite.StringExtTests test_colored]' started.
 Test Case '-[VaporCLITestSuite.StringExtTests test_colored]' passed (0.000 seconds).
 Test Case '-[VaporCLITestSuite.StringExtTests test_trim]' started.
 Test Case '-[VaporCLITestSuite.StringExtTests test_trim]' passed (0.000 seconds).
-<<<<<<< HEAD
-Test Suite 'StringExtTests' passed at 2016-06-28 16:57:15.730.
+Test Suite 'StringExtTests' passed at 2016-06-28 16:58:34.480.
 	 Executed 3 tests, with 0 failures (0 unexpected) in 0.000 (0.001) seconds
-Test Suite 'UpdateTests' started at 2016-06-28 16:57:15.730
-=======
-Test Suite 'StringExtTests' passed at 2016-06-28 16:52:27.057.
-	 Executed 3 tests, with 0 failures (0 unexpected) in 0.001 (0.001) seconds
-Test Suite 'UpdateTests' started at 2016-06-28 16:52:27.057
->>>>>>> 4b529b59
+Test Suite 'UpdateTests' started at 2016-06-28 16:58:34.480
 Test Case '-[VaporCLITestSuite.UpdateTests test_execute]' started.
 Test Case '-[VaporCLITestSuite.UpdateTests test_execute]' passed (0.000 seconds).
 Test Case '-[VaporCLITestSuite.UpdateTests test_execute_args]' started.
@@ -204,15 +127,9 @@
 Test Case '-[VaporCLITestSuite.UpdateTests test_help]' passed (0.000 seconds).
 Test Case '-[VaporCLITestSuite.UpdateTests test_pathToSelf]' started.
 Test Case '-[VaporCLITestSuite.UpdateTests test_pathToSelf]' passed (0.000 seconds).
-<<<<<<< HEAD
-Test Suite 'UpdateTests' passed at 2016-06-28 16:57:15.731.
+Test Suite 'UpdateTests' passed at 2016-06-28 16:58:34.481.
 	 Executed 5 tests, with 0 failures (0 unexpected) in 0.000 (0.000) seconds
-Test Suite 'UtilsTests' started at 2016-06-28 16:57:15.731
-=======
-Test Suite 'UpdateTests' passed at 2016-06-28 16:52:27.058.
-	 Executed 5 tests, with 0 failures (0 unexpected) in 0.001 (0.001) seconds
-Test Suite 'UtilsTests' started at 2016-06-28 16:52:27.058
->>>>>>> 4b529b59
+Test Suite 'UtilsTests' started at 2016-06-28 16:58:34.481
 Test Case '-[VaporCLITestSuite.UtilsTests test_getCommand]' started.
 Test Case '-[VaporCLITestSuite.UtilsTests test_getCommand]' passed (0.000 seconds).
 Test Case '-[VaporCLITestSuite.UtilsTests test_ShellCommand_run]' started.
@@ -221,21 +138,12 @@
 Test Case '-[VaporCLITestSuite.UtilsTests test_ShellCommand_run_cancelled]' passed (0.000 seconds).
 Test Case '-[VaporCLITestSuite.UtilsTests test_ShellCommand_run_error]' started.
 Test Case '-[VaporCLITestSuite.UtilsTests test_ShellCommand_run_error]' passed (0.000 seconds).
-<<<<<<< HEAD
-Test Suite 'UtilsTests' passed at 2016-06-28 16:57:15.731.
+Test Suite 'UtilsTests' passed at 2016-06-28 16:58:34.481.
 	 Executed 4 tests, with 0 failures (0 unexpected) in 0.000 (0.000) seconds
-Test Suite 'VaporCLITests.xctest' passed at 2016-06-28 16:57:15.731.
-	 Executed 50 tests, with 0 failures (0 unexpected) in 0.024 (0.027) seconds
-Test Suite 'All tests' passed at 2016-06-28 16:57:15.731.
-	 Executed 50 tests, with 0 failures (0 unexpected) in 0.024 (0.028) seconds
-=======
-Test Suite 'UtilsTests' passed at 2016-06-28 16:52:27.059.
-	 Executed 4 tests, with 0 failures (0 unexpected) in 0.000 (0.001) seconds
-Test Suite 'VaporCLITests.xctest' passed at 2016-06-28 16:52:27.059.
-	 Executed 51 tests, with 0 failures (0 unexpected) in 0.037 (0.040) seconds
-Test Suite 'All tests' passed at 2016-06-28 16:52:27.059.
-	 Executed 51 tests, with 0 failures (0 unexpected) in 0.037 (0.041) seconds
->>>>>>> 4b529b59
+Test Suite 'VaporCLITests.xctest' passed at 2016-06-28 16:58:34.481.
+	 Executed 50 tests, with 0 failures (0 unexpected) in 0.025 (0.027) seconds
+Test Suite 'All tests' passed at 2016-06-28 16:58:34.481.
+	 Executed 50 tests, with 0 failures (0 unexpected) in 0.025 (0.028) seconds
 
 Need help getting your project to build?
 Join our Slack where hundreds of contributors
@@ -380,184 +288,96 @@
 Vapor CLI updated.
 Downloading...
 Vapor CLI updated.
-<<<<<<< HEAD
-Tue Jun 28 15:57:16 UTC 2016
-Linux 7d5e4d8dcd6e 4.4.13-moby #1 SMP Fri Jun 17 22:06:24 UTC 2016 x86_64 x86_64 x86_64 GNU/Linux
+Tue Jun 28 15:58:34 UTC 2016
+Linux 49841eca33ab 4.4.13-moby #1 SMP Fri Jun 17 22:06:24 UTC 2016 x86_64 x86_64 x86_64 GNU/Linux
 Compile Swift Module 'VaporCLITestSuite' (15 sources)
 Linking .build/debug/VaporCLITests.xctest
-Test Suite 'All tests' started at 15:57:26.051
-Test Suite 'debug.xctest' started at 15:57:26.071
-Test Suite 'ArrayExtTests' started at 15:57:26.071
-Test Case 'ArrayExtTests.test_remove' started at 15:57:26.071
+Test Suite 'All tests' started at 15:58:45.364
+Test Suite 'debug.xctest' started at 15:58:45.384
+Test Suite 'ArrayExtTests' started at 15:58:45.384
+Test Case 'ArrayExtTests.test_remove' started at 15:58:45.384
 Test Case 'ArrayExtTests.test_remove' passed (0.0 seconds).
-Test Case 'ArrayExtTests.test_removeMatching' started at 15:57:26.072
+Test Case 'ArrayExtTests.test_removeMatching' started at 15:58:45.384
 Test Case 'ArrayExtTests.test_removeMatching' passed (0.0 seconds).
-Test Suite 'ArrayExtTests' passed at 15:57:26.072
+Test Suite 'ArrayExtTests' passed at 15:58:45.385
 	 Executed 2 tests, with 0 failures (0 unexpected) in 0.0 (0.0) seconds
-Test Suite 'BuildTests' started at 15:57:26.072
-Test Case 'BuildTests.test_execute' started at 15:57:26.072
+Test Suite 'BuildTests' started at 15:58:45.385
+Test Case 'BuildTests.test_execute' started at 15:58:45.385
 Test Case 'BuildTests.test_execute' passed (0.0 seconds).
-Test Case 'BuildTests.test_execute_args' started at 15:57:26.072
+Test Case 'BuildTests.test_execute_args' started at 15:58:45.385
 Test Case 'BuildTests.test_execute_args' passed (0.0 seconds).
-Test Case 'BuildTests.test_execute_release' started at 15:57:26.072
+Test Case 'BuildTests.test_execute_release' started at 15:58:45.385
 Test Case 'BuildTests.test_execute_release' passed (0.0 seconds).
-Test Case 'BuildTests.test_execute_fetch_cancelled' started at 15:57:26.072
+Test Case 'BuildTests.test_execute_fetch_cancelled' started at 15:58:45.386
 Test Case 'BuildTests.test_execute_fetch_cancelled' passed (0.0 seconds).
-Test Case 'BuildTests.test_execute_fetch_failed' started at 15:57:26.072
+Test Case 'BuildTests.test_execute_fetch_failed' started at 15:58:45.386
 Test Case 'BuildTests.test_execute_fetch_failed' passed (0.0 seconds).
-Test Case 'BuildTests.test_execute_build_cancelled' started at 15:57:26.073
+Test Case 'BuildTests.test_execute_build_cancelled' started at 15:58:45.387
 Test Case 'BuildTests.test_execute_build_cancelled' passed (0.0 seconds).
-Test Case 'BuildTests.test_execute_build_failed' started at 15:57:26.073
-=======
-Tue Jun 28 15:52:27 UTC 2016
-Linux 0f2ea8e0a7dc 4.4.13-moby #1 SMP Fri Jun 17 22:06:24 UTC 2016 x86_64 x86_64 x86_64 GNU/Linux
-Compile Swift Module 'VaporCLITestSuite' (15 sources)
-Linking .build/debug/VaporCLITests.xctest
-Test Suite 'All tests' started at 15:52:38.451
-Test Suite 'debug.xctest' started at 15:52:38.486
-Test Suite 'ArrayExtTests' started at 15:52:38.486
-Test Case 'ArrayExtTests.test_remove' started at 15:52:38.486
-Test Case 'ArrayExtTests.test_remove' passed (0.0 seconds).
-Test Case 'ArrayExtTests.test_removeMatching' started at 15:52:38.487
-Test Case 'ArrayExtTests.test_removeMatching' passed (0.0 seconds).
-Test Suite 'ArrayExtTests' passed at 15:52:38.487
-	 Executed 2 tests, with 0 failures (0 unexpected) in 0.0 (0.0) seconds
-Test Suite 'BuildTests' started at 15:52:38.487
-Test Case 'BuildTests.test_execute' started at 15:52:38.487
-Test Case 'BuildTests.test_execute' passed (0.0 seconds).
-Test Case 'BuildTests.test_execute_args' started at 15:52:38.487
-Test Case 'BuildTests.test_execute_args' passed (0.0 seconds).
-Test Case 'BuildTests.test_execute_release' started at 15:52:38.487
-Test Case 'BuildTests.test_execute_release' passed (0.0 seconds).
-Test Case 'BuildTests.test_execute_fetch_cancelled' started at 15:52:38.487
-Test Case 'BuildTests.test_execute_fetch_cancelled' passed (0.0 seconds).
-Test Case 'BuildTests.test_execute_fetch_failed' started at 15:52:38.487
-Test Case 'BuildTests.test_execute_fetch_failed' passed (0.0 seconds).
-Test Case 'BuildTests.test_execute_build_cancelled' started at 15:52:38.487
-Test Case 'BuildTests.test_execute_build_cancelled' passed (0.001 seconds).
-Test Case 'BuildTests.test_execute_build_failed' started at 15:52:38.488
->>>>>>> 4b529b59
+Test Case 'BuildTests.test_execute_build_failed' started at 15:58:45.387
 
 Need help getting your project to build?
 Join our Slack where hundreds of contributors
 are waiting to help: http://slack.qutheory.io
 Test Case 'BuildTests.test_execute_build_failed' passed (0.0 seconds).
-<<<<<<< HEAD
-Test Case 'BuildTests.test_help' started at 15:57:26.073
+Test Case 'BuildTests.test_help' started at 15:58:45.387
 Test Case 'BuildTests.test_help' passed (0.0 seconds).
-Test Suite 'BuildTests' passed at 15:57:26.073
-	 Executed 8 tests, with 0 failures (0 unexpected) in 0.001 (0.001) seconds
-Test Suite 'CleanTests' started at 15:57:26.073
-Test Case 'CleanTests.test_execute' started at 15:57:26.073
+Test Suite 'BuildTests' passed at 15:58:45.388
+	 Executed 8 tests, with 0 failures (0 unexpected) in 0.002 (0.002) seconds
+Test Suite 'CleanTests' started at 15:58:45.388
+Test Case 'CleanTests.test_execute' started at 15:58:45.388
 Cleaned.
 Test Case 'CleanTests.test_execute' passed (0.0 seconds).
-Test Case 'CleanTests.test_execute_args' started at 15:57:26.073
+Test Case 'CleanTests.test_execute_args' started at 15:58:45.388
 Test Case 'CleanTests.test_execute_args' passed (0.0 seconds).
-Test Suite 'CleanTests' passed at 15:57:26.073
+Test Suite 'CleanTests' passed at 15:58:45.388
 	 Executed 2 tests, with 0 failures (0 unexpected) in 0.0 (0.0) seconds
-Test Suite 'DockerTests' started at 15:57:26.074
-Test Case 'DockerTests.test_subCommands' started at 15:57:26.074
+Test Suite 'DockerTests' started at 15:58:45.388
+Test Case 'DockerTests.test_subCommands' started at 15:58:45.388
 Test Case 'DockerTests.test_subCommands' passed (0.001 seconds).
-Test Case 'DockerTests.test_swiftVersion' started at 15:57:26.074
-Test Case 'DockerTests.test_swiftVersion' passed (0.0 seconds).
-Test Case 'DockerTests.test_imageName' started at 15:57:26.075
+Test Case 'DockerTests.test_swiftVersion' started at 15:58:45.390
+Test Case 'DockerTests.test_swiftVersion' passed (0.001 seconds).
+Test Case 'DockerTests.test_imageName' started at 15:58:45.390
 Test Case 'DockerTests.test_imageName' passed (0.0 seconds).
-Test Case 'DockerTests.test_init' started at 15:57:26.075
-=======
-Test Case 'BuildTests.test_help' started at 15:52:38.488
-Test Case 'BuildTests.test_help' passed (0.0 seconds).
-Test Suite 'BuildTests' passed at 15:52:38.488
-	 Executed 8 tests, with 0 failures (0 unexpected) in 0.001 (0.001) seconds
-Test Suite 'CleanTests' started at 15:52:38.488
-Test Case 'CleanTests.test_execute' started at 15:52:38.488
-Cleaned.
-Test Case 'CleanTests.test_execute' passed (0.0 seconds).
-Test Case 'CleanTests.test_execute_args' started at 15:52:38.489
-Test Case 'CleanTests.test_execute_args' passed (0.0 seconds).
-Test Suite 'CleanTests' passed at 15:52:38.489
-	 Executed 2 tests, with 0 failures (0 unexpected) in 0.0 (0.0) seconds
-Test Suite 'DockerTests' started at 15:52:38.489
-Test Case 'DockerTests.test_subCommands' started at 15:52:38.489
-Test Case 'DockerTests.test_subCommands' passed (0.001 seconds).
-Test Case 'DockerTests.test_swiftVersion' started at 15:52:38.490
-Test Case 'DockerTests.test_swiftVersion' passed (0.0 seconds).
-Test Case 'DockerTests.test_imageName' started at 15:52:38.490
-Test Case 'DockerTests.test_imageName' passed (0.0 seconds).
-Test Case 'DockerTests.test_init' started at 15:52:38.491
->>>>>>> 4b529b59
+Test Case 'DockerTests.test_init' started at 15:58:45.391
 Downloading Dockerfile...
 Dockerfile created.
 You may now adjust the file or
 run `vapor docker build`.
-<<<<<<< HEAD
-Test Case 'DockerTests.test_init' passed (0.0 seconds).
-Test Case 'DockerTests.test_init_verbose' started at 15:57:26.075
-=======
 Test Case 'DockerTests.test_init' passed (0.001 seconds).
-Test Case 'DockerTests.test_init_verbose' started at 15:52:38.491
->>>>>>> 4b529b59
+Test Case 'DockerTests.test_init_verbose' started at 15:58:45.392
 Downloading Dockerfile...
 Dockerfile created.
 You may now adjust the file or
 run `vapor docker build`.
 Test Case 'DockerTests.test_init_verbose' passed (0.0 seconds).
-<<<<<<< HEAD
-Test Case 'DockerTests.test_init_Dockerfile_exists' started at 15:57:26.075
+Test Case 'DockerTests.test_init_Dockerfile_exists' started at 15:58:45.392
 Test Case 'DockerTests.test_init_Dockerfile_exists' passed (0.0 seconds).
-Test Case 'DockerTests.test_init_download_failure' started at 15:57:26.075
+Test Case 'DockerTests.test_init_download_failure' started at 15:58:45.392
 Downloading Dockerfile...
 Test Case 'DockerTests.test_init_download_failure' passed (0.0 seconds).
-Test Case 'DockerTests.test_init_help' started at 15:57:26.075
+Test Case 'DockerTests.test_init_help' started at 15:58:45.392
 Test Case 'DockerTests.test_init_help' passed (0.0 seconds).
-Test Case 'DockerTests.test_build' started at 15:57:26.076
+Test Case 'DockerTests.test_build' started at 15:58:45.392
 Building docker image with Swift version: v1
 This may take a few minutes if no layers are cached...
 Test Case 'DockerTests.test_build' passed (0.0 seconds).
-Test Case 'DockerTests.test_build_help' started at 15:57:26.076
+Test Case 'DockerTests.test_build_help' started at 15:58:45.393
 Test Case 'DockerTests.test_build_help' passed (0.0 seconds).
-Test Case 'DockerTests.test_run' started at 15:57:26.076
+Test Case 'DockerTests.test_run' started at 15:58:45.393
 Launching app with image qutheory/swift:v1
 Test Case 'DockerTests.test_run' passed (0.0 seconds).
-Test Case 'DockerTests.test_run_help' started at 15:57:26.076
+Test Case 'DockerTests.test_run_help' started at 15:58:45.393
 Test Case 'DockerTests.test_run_help' passed (0.0 seconds).
-Test Case 'DockerTests.test_enter' started at 15:57:26.076
+Test Case 'DockerTests.test_enter' started at 15:58:45.393
 Starting bash in image qutheory/swift:v1
 Test Case 'DockerTests.test_enter' passed (0.0 seconds).
-Test Case 'DockerTests.test_enter_help' started at 15:57:26.076
+Test Case 'DockerTests.test_enter_help' started at 15:58:45.393
 Test Case 'DockerTests.test_enter_help' passed (0.0 seconds).
-Test Suite 'DockerTests' passed at 15:57:26.076
-	 Executed 14 tests, with 0 failures (0 unexpected) in 0.002 (0.002) seconds
-Test Suite 'HelpTests' started at 15:57:26.076
-Test Case 'HelpTests.test_execute' started at 15:57:26.076
-=======
-Test Case 'DockerTests.test_init_Dockerfile_exists' started at 15:52:38.491
-Test Case 'DockerTests.test_init_Dockerfile_exists' passed (0.0 seconds).
-Test Case 'DockerTests.test_init_download_failure' started at 15:52:38.491
-Downloading Dockerfile...
-Test Case 'DockerTests.test_init_download_failure' passed (0.0 seconds).
-Test Case 'DockerTests.test_init_help' started at 15:52:38.492
-Test Case 'DockerTests.test_init_help' passed (0.0 seconds).
-Test Case 'DockerTests.test_build' started at 15:52:38.492
-Building docker image with Swift version: v1
-This may take a few minutes if no layers are cached...
-Test Case 'DockerTests.test_build' passed (0.0 seconds).
-Test Case 'DockerTests.test_build_help' started at 15:52:38.492
-Test Case 'DockerTests.test_build_help' passed (0.0 seconds).
-Test Case 'DockerTests.test_run' started at 15:52:38.492
-Launching app with image qutheory/swift:v1
-Test Case 'DockerTests.test_run' passed (0.0 seconds).
-Test Case 'DockerTests.test_run_help' started at 15:52:38.492
-Test Case 'DockerTests.test_run_help' passed (0.0 seconds).
-Test Case 'DockerTests.test_enter' started at 15:52:38.492
-Starting bash in image qutheory/swift:v1
-Test Case 'DockerTests.test_enter' passed (0.0 seconds).
-Test Case 'DockerTests.test_enter_help' started at 15:52:38.493
-Test Case 'DockerTests.test_enter_help' passed (0.0 seconds).
-Test Suite 'DockerTests' passed at 15:52:38.493
-	 Executed 14 tests, with 0 failures (0 unexpected) in 0.003 (0.003) seconds
-Test Suite 'HelpTests' started at 15:52:38.493
-Test Case 'HelpTests.test_execute' started at 15:52:38.493
->>>>>>> 4b529b59
+Test Suite 'DockerTests' passed at 15:58:45.393
+	 Executed 14 tests, with 0 failures (0 unexpected) in 0.004 (0.004) seconds
+Test Suite 'HelpTests' started at 15:58:45.393
+Test Case 'HelpTests.test_execute' started at 15:58:45.393
 Usage: vapor [help|version|clean|build|run|new|update|heroku|docker]
 
 Available Commands:
@@ -623,11 +443,10 @@
     http://slack.qutheory.io
 
 Test Case 'HelpTests.test_execute' passed (0.0 seconds).
-<<<<<<< HEAD
-Test Suite 'HelpTests' passed at 15:57:26.077
+Test Suite 'HelpTests' passed at 15:58:45.394
 	 Executed 1 test, with 0 failures (0 unexpected) in 0.0 (0.0) seconds
-Test Suite 'HerokuTests' started at 15:57:26.077
-Test Case 'HerokuTests.test_init' started at 15:57:26.077
+Test Suite 'HerokuTests' started at 15:58:45.394
+Test Case 'HerokuTests.test_init' started at 15:58:45.394
 Setting up Heroku for Optional("foo") ...
 
 Found existing heroku app
@@ -643,18 +462,12 @@
 
 spinning up dynos ...
 Test Case 'HerokuTests.test_init' passed (0.001 seconds).
-Test Case 'HerokuTests.test_init_help' started at 15:57:26.078
+Test Case 'HerokuTests.test_init_help' started at 15:58:45.394
 Test Case 'HerokuTests.test_init_help' passed (0.0 seconds).
-Test Suite 'HerokuTests' passed at 15:57:26.078
+Test Suite 'HerokuTests' passed at 15:58:45.394
 	 Executed 2 tests, with 0 failures (0 unexpected) in 0.001 (0.001) seconds
-Test Suite 'NewTests' started at 15:57:26.078
-Test Case 'NewTests.test_execute' started at 15:57:26.078
-=======
-Test Suite 'HelpTests' passed at 15:52:38.493
-	 Executed 1 test, with 0 failures (0 unexpected) in 0.0 (0.0) seconds
-Test Suite 'NewTests' started at 15:52:38.493
-Test Case 'NewTests.test_execute' started at 15:52:38.493
->>>>>>> 4b529b59
+Test Suite 'NewTests' started at 15:58:45.394
+Test Case 'NewTests.test_execute' started at 15:58:45.394
 Cloning example...
 Unpacking...
 Initializing git repository if necessary...
@@ -688,151 +501,76 @@
                    Type `cd name` to enter project directory
                                       Enjoy![0;0m
 
-Test Case 'NewTests.test_execute' passed (0.015 seconds).
-<<<<<<< HEAD
-Test Case 'NewTests.test_execute_noargs' started at 15:57:26.093
+Test Case 'NewTests.test_execute' passed (0.014 seconds).
+Test Case 'NewTests.test_execute_noargs' started at 15:58:45.409
 Usage: vapor new <project-name>
 Test Case 'NewTests.test_execute_noargs' passed (0.0 seconds).
-Test Case 'NewTests.test_help' started at 15:57:26.093
+Test Case 'NewTests.test_help' started at 15:58:45.409
 Test Case 'NewTests.test_help' passed (0.0 seconds).
-Test Suite 'NewTests' passed at 15:57:26.093
-	 Executed 3 tests, with 0 failures (0 unexpected) in 0.015 (0.015) seconds
-Test Suite 'RunTests' started at 15:57:26.094
-Test Case 'RunTests.test_execute' started at 15:57:26.094
+Test Suite 'NewTests' passed at 15:58:45.409
+	 Executed 3 tests, with 0 failures (0 unexpected) in 0.014 (0.014) seconds
+Test Suite 'RunTests' started at 15:58:45.409
+Test Case 'RunTests.test_execute' started at 15:58:45.409
 Running...
 Test Case 'RunTests.test_execute' passed (0.0 seconds).
-Test Case 'RunTests.test_execute_args' started at 15:57:26.094
+Test Case 'RunTests.test_execute_args' started at 15:58:45.409
 Running...
 Test Case 'RunTests.test_execute_args' passed (0.0 seconds).
-Test Case 'RunTests.test_execute_name' started at 15:57:26.094
+Test Case 'RunTests.test_execute_name' started at 15:58:45.409
 Running...
 Test Case 'RunTests.test_execute_name' passed (0.0 seconds).
-Test Case 'RunTests.test_execute_release' started at 15:57:26.094
+Test Case 'RunTests.test_execute_release' started at 15:58:45.409
 Running...
 Test Case 'RunTests.test_execute_release' passed (0.0 seconds).
-Test Case 'RunTests.test_help' started at 15:57:26.094
+Test Case 'RunTests.test_help' started at 15:58:45.409
 Test Case 'RunTests.test_help' passed (0.0 seconds).
-Test Suite 'RunTests' passed at 15:57:26.094
-	 Executed 5 tests, with 0 failures (0 unexpected) in 0.001 (0.001) seconds
-Test Suite 'SequenceExtTests' started at 15:57:26.095
-Test Case 'SequenceExtTests.test_valueFor' started at 15:57:26.095
+Test Suite 'RunTests' passed at 15:58:45.409
+	 Executed 5 tests, with 0 failures (0 unexpected) in 0.0 (0.0) seconds
+Test Suite 'SequenceExtTests' started at 15:58:45.409
+Test Case 'SequenceExtTests.test_valueFor' started at 15:58:45.409
 Test Case 'SequenceExtTests.test_valueFor' passed (0.0 seconds).
-Test Suite 'SequenceExtTests' passed at 15:57:26.095
+Test Suite 'SequenceExtTests' passed at 15:58:45.409
 	 Executed 1 test, with 0 failures (0 unexpected) in 0.0 (0.0) seconds
-Test Suite 'StringExtTests' started at 15:57:26.095
-Test Case 'StringExtTests.test_trim' started at 15:57:26.095
+Test Suite 'StringExtTests' started at 15:58:45.409
+Test Case 'StringExtTests.test_trim' started at 15:58:45.410
 Test Case 'StringExtTests.test_trim' passed (0.0 seconds).
-Test Case 'StringExtTests.test_centerTextBlock' started at 15:57:26.095
+Test Case 'StringExtTests.test_centerTextBlock' started at 15:58:45.410
 Test Case 'StringExtTests.test_centerTextBlock' passed (0.0 seconds).
-Test Case 'StringExtTests.test_colored' started at 15:57:26.096
+Test Case 'StringExtTests.test_colored' started at 15:58:45.410
 Test Case 'StringExtTests.test_colored' passed (0.0 seconds).
-Test Suite 'StringExtTests' passed at 15:57:26.096
+Test Suite 'StringExtTests' passed at 15:58:45.410
 	 Executed 3 tests, with 0 failures (0 unexpected) in 0.001 (0.001) seconds
-Test Suite 'UpdateTests' started at 15:57:26.096
-Test Case 'UpdateTests.test_pathToSelf' started at 15:57:26.096
+Test Suite 'UpdateTests' started at 15:58:45.410
+Test Case 'UpdateTests.test_pathToSelf' started at 15:58:45.410
 Test Case 'UpdateTests.test_pathToSelf' passed (0.0 seconds).
-Test Case 'UpdateTests.test_execute' started at 15:57:26.096
+Test Case 'UpdateTests.test_execute' started at 15:58:45.410
 Downloading...
 Vapor CLI updated.
 Test Case 'UpdateTests.test_execute' passed (0.0 seconds).
-Test Case 'UpdateTests.test_execute_verbose' started at 15:57:26.096
+Test Case 'UpdateTests.test_execute_verbose' started at 15:58:45.410
 Downloading...
 Vapor CLI updated.
 Test Case 'UpdateTests.test_execute_verbose' passed (0.0 seconds).
-Test Case 'UpdateTests.test_execute_args' started at 15:57:26.096
+Test Case 'UpdateTests.test_execute_args' started at 15:58:45.410
 Downloading...
 Vapor CLI updated.
 Test Case 'UpdateTests.test_execute_args' passed (0.0 seconds).
-Test Case 'UpdateTests.test_help' started at 15:57:26.097
+Test Case 'UpdateTests.test_help' started at 15:58:45.411
 Test Case 'UpdateTests.test_help' passed (0.0 seconds).
-Test Suite 'UpdateTests' passed at 15:57:26.097
+Test Suite 'UpdateTests' passed at 15:58:45.411
 	 Executed 5 tests, with 0 failures (0 unexpected) in 0.0 (0.0) seconds
-Test Suite 'UtilsTests' started at 15:57:26.097
-Test Case 'UtilsTests.test_getCommand' started at 15:57:26.097
+Test Suite 'UtilsTests' started at 15:58:45.411
+Test Case 'UtilsTests.test_getCommand' started at 15:58:45.411
 Test Case 'UtilsTests.test_getCommand' passed (0.0 seconds).
-Test Case 'UtilsTests.test_ShellCommand_run' started at 15:57:26.097
+Test Case 'UtilsTests.test_ShellCommand_run' started at 15:58:45.411
 Test Case 'UtilsTests.test_ShellCommand_run' passed (0.0 seconds).
-Test Case 'UtilsTests.test_ShellCommand_run_cancelled' started at 15:57:26.097
+Test Case 'UtilsTests.test_ShellCommand_run_cancelled' started at 15:58:45.411
 Test Case 'UtilsTests.test_ShellCommand_run_cancelled' passed (0.0 seconds).
-Test Case 'UtilsTests.test_ShellCommand_run_error' started at 15:57:26.097
+Test Case 'UtilsTests.test_ShellCommand_run_error' started at 15:58:45.411
 Test Case 'UtilsTests.test_ShellCommand_run_error' passed (0.0 seconds).
-Test Suite 'UtilsTests' passed at 15:57:26.097
+Test Suite 'UtilsTests' passed at 15:58:45.411
 	 Executed 4 tests, with 0 failures (0 unexpected) in 0.0 (0.0) seconds
-Test Suite 'debug.xctest' passed at 15:57:26.098
-	 Executed 50 tests, with 0 failures (0 unexpected) in 0.022 (0.022) seconds
-Test Suite 'All tests' passed at 15:57:26.098
-	 Executed 50 tests, with 0 failures (0 unexpected) in 0.022 (0.022) seconds
-=======
-Test Case 'NewTests.test_execute_noargs' started at 15:52:38.508
-Usage: vapor new <project-name>
-Test Case 'NewTests.test_execute_noargs' passed (0.0 seconds).
-Test Case 'NewTests.test_help' started at 15:52:38.509
-Test Case 'NewTests.test_help' passed (0.0 seconds).
-Test Suite 'NewTests' passed at 15:52:38.509
-	 Executed 3 tests, with 0 failures (0 unexpected) in 0.015 (0.015) seconds
-Test Suite 'RunTests' started at 15:52:38.509
-Test Case 'RunTests.test_execute' started at 15:52:38.509
-Running...
-Test Case 'RunTests.test_execute' passed (0.0 seconds).
-Test Case 'RunTests.test_execute_args' started at 15:52:38.509
-Running...
-Test Case 'RunTests.test_execute_args' passed (0.0 seconds).
-Test Case 'RunTests.test_execute_name' started at 15:52:38.509
-Running...
-Test Case 'RunTests.test_execute_name' passed (0.0 seconds).
-Test Case 'RunTests.test_execute_release' started at 15:52:38.509
-Running...
-Test Case 'RunTests.test_execute_release' passed (0.0 seconds).
-Test Case 'RunTests.test_help' started at 15:52:38.509
-Test Case 'RunTests.test_help' passed (0.0 seconds).
-Test Suite 'RunTests' passed at 15:52:38.509
-	 Executed 5 tests, with 0 failures (0 unexpected) in 0.0 (0.0) seconds
-Test Suite 'SequenceExtTests' started at 15:52:38.509
-Test Case 'SequenceExtTests.test_valueFor' started at 15:52:38.509
-Test Case 'SequenceExtTests.test_valueFor' passed (0.0 seconds).
-Test Suite 'SequenceExtTests' passed at 15:52:38.509
-	 Executed 1 test, with 0 failures (0 unexpected) in 0.0 (0.0) seconds
-Test Suite 'StringExtTests' started at 15:52:38.509
-Test Case 'StringExtTests.test_trim' started at 15:52:38.509
-Test Case 'StringExtTests.test_trim' passed (0.001 seconds).
-Test Case 'StringExtTests.test_centerTextBlock' started at 15:52:38.510
-Test Case 'StringExtTests.test_centerTextBlock' passed (0.0 seconds).
-Test Case 'StringExtTests.test_colored' started at 15:52:38.511
-Test Case 'StringExtTests.test_colored' passed (0.0 seconds).
-Test Suite 'StringExtTests' passed at 15:52:38.511
-	 Executed 3 tests, with 0 failures (0 unexpected) in 0.001 (0.001) seconds
-Test Suite 'UpdateTests' started at 15:52:38.511
-Test Case 'UpdateTests.test_pathToSelf' started at 15:52:38.511
-Test Case 'UpdateTests.test_pathToSelf' passed (0.0 seconds).
-Test Case 'UpdateTests.test_execute' started at 15:52:38.511
-Downloading...
-Vapor CLI updated.
-Test Case 'UpdateTests.test_execute' passed (0.0 seconds).
-Test Case 'UpdateTests.test_execute_verbose' started at 15:52:38.511
-Downloading...
-Vapor CLI updated.
-Test Case 'UpdateTests.test_execute_verbose' passed (0.0 seconds).
-Test Case 'UpdateTests.test_execute_args' started at 15:52:38.511
-Downloading...
-Vapor CLI updated.
-Test Case 'UpdateTests.test_execute_args' passed (0.0 seconds).
-Test Case 'UpdateTests.test_help' started at 15:52:38.511
-Test Case 'UpdateTests.test_help' passed (0.0 seconds).
-Test Suite 'UpdateTests' passed at 15:52:38.511
-	 Executed 5 tests, with 0 failures (0 unexpected) in 0.0 (0.0) seconds
-Test Suite 'UtilsTests' started at 15:52:38.512
-Test Case 'UtilsTests.test_getCommand' started at 15:52:38.512
-Test Case 'UtilsTests.test_getCommand' passed (0.0 seconds).
-Test Case 'UtilsTests.test_ShellCommand_run' started at 15:52:38.512
-Test Case 'UtilsTests.test_ShellCommand_run' passed (0.0 seconds).
-Test Case 'UtilsTests.test_ShellCommand_run_cancelled' started at 15:52:38.512
-Test Case 'UtilsTests.test_ShellCommand_run_cancelled' passed (0.0 seconds).
-Test Case 'UtilsTests.test_ShellCommand_run_error' started at 15:52:38.512
-Test Case 'UtilsTests.test_ShellCommand_run_error' passed (0.0 seconds).
-Test Suite 'UtilsTests' passed at 15:52:38.512
-	 Executed 4 tests, with 0 failures (0 unexpected) in 0.0 (0.0) seconds
-Test Suite 'debug.xctest' passed at 15:52:38.512
-	 Executed 48 tests, with 0 failures (0 unexpected) in 0.022 (0.022) seconds
-Test Suite 'All tests' passed at 15:52:38.513
-	 Executed 48 tests, with 0 failures (0 unexpected) in 0.022 (0.022) seconds
->>>>>>> 4b529b59
+Test Suite 'debug.xctest' passed at 15:58:45.411
+	 Executed 50 tests, with 0 failures (0 unexpected) in 0.023 (0.023) seconds
+Test Suite 'All tests' passed at 15:58:45.411
+	 Executed 50 tests, with 0 failures (0 unexpected) in 0.023 (0.023) seconds