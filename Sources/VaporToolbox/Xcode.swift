import Console
import Foundation

public final class Xcode: Command {
    public let id = "xcode"

    public let help: [String] = [
        "Generates an Xcode project for development.",
        "Additionally links commonly used libraries."
    ]

    public let signature: [Argument] = []

    public let console: ConsoleProtocol

    public init(console: ConsoleProtocol) {
        self.console = console
    }

    public func run(arguments: [String]) throws {
<<<<<<< HEAD
=======
        try fetch(arguments)

>>>>>>> 27a90394
        let isVerbose = arguments.isVerbose
        let xcodeBar = console.loadingBar(title: "Generating Xcode Project", animated: !isVerbose)
        xcodeBar.start()

        let buildFlags = try loadBuildFlags(arguments)
        let argsArray = ["package"] + buildFlags + ["--enable-prefetching", "generate-xcodeproj"]

        do {
            _ = try console.execute(verbose: isVerbose, program: "swift", arguments: argsArray)
            xcodeBar.finish()
        } catch ConsoleError.backgroundExecute(_, let message, _) {
            xcodeBar.fail()
            console.print(message)
            throw ToolboxError.general("Could not generate Xcode project: \(message)")
        } catch {
            // prevents foreground executions from logging 'Done' instead of 'Failed'
            xcodeBar.fail()
            throw error
        }

        try logExecutableInfo()
        try openXcode(arguments)
    }

    private func fetch(_ arguments: [String]) throws {
        let needsFetch = !projectInfo.buildFolderExists()
        let shouldFetch = arguments.option("fetch")?.bool ?? needsFetch
        guard shouldFetch else { return }

        let arguments = arguments.removeFlags(["clean", "fetch", "y"])
        let fetch = Fetch(console: console)
        try fetch.run(arguments: arguments)
    }

    private func logExecutableInfo() throws {
        // If it's not a Vapor project, don't log warnings
        guard projectInfo.isVaporProject() else { return }

        let executables = try projectInfo.availableExecutables()
        if executables.isEmpty {
            console.info("No executable found, make sure to create")
            console.info("a target that includes a 'main.swift' file")
            console.info("then regenerate your project")
        } else if executables.count == 1 {
            let executable = executables[0]
            console.info("Select the `\(executable)` scheme to run.")
        } else {
            console.info("Select one of your executables to run.")
            executables.forEach { exec in
                console.print("- \(exec)")
            }
        }
    }

    private func loadBuildFlags(_ arguments: [String]) throws -> [String] {
        var buildFlags = try Config.buildFlags()

        if arguments.flag("debug") {
            // Appending these flags aids in debugging
            // symbols on linux
            buildFlags += ["-Xswiftc", "-g"]
        }

        if arguments.flag("release") {
            buildFlags += ["--configuration", "release"]
        }

        // Setup passthrough
        let clean = arguments
            .removeFlags(["clean", "run", "debug", "verbose", "fetch", "release", "y"])
        buildFlags += clean
            .options
            .map { name, value in "--\(name)=\(value)" }
        buildFlags += clean.values

        return buildFlags
    }

    private func openXcode(_ arguments: [String]) throws {
        guard console.confirm("Open Xcode project?") else { return }
        console.print("Opening Xcode project...")
        _ = try console.execute(verbose: arguments.isVerbose, program: "/bin/sh", arguments: ["-c", "open *.xcodeproj"])
    }
}<|MERGE_RESOLUTION|>--- conflicted
+++ resolved
@@ -18,11 +18,6 @@
     }
 
     public func run(arguments: [String]) throws {
-<<<<<<< HEAD
-=======
-        try fetch(arguments)
-
->>>>>>> 27a90394
         let isVerbose = arguments.isVerbose
         let xcodeBar = console.loadingBar(title: "Generating Xcode Project", animated: !isVerbose)
         xcodeBar.start()
