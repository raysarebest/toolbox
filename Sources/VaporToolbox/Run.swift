import Console
import Foundation
import JSON

public final class Run: Command {
    public let id = "run"

    public let help: [String] = [
        "Runs the compiled application."
    ]

    public let signature: [Argument] = [
        Option(name: "exec", help: ["The executable name."])
    ]

    public let console: ConsoleProtocol

    public init(console: ConsoleProtocol) {
        self.console = console
    }

    public func run(arguments: [String]) throws {
        let folder: String

        if arguments.flag("release") {
            folder = "release"
        } else {
            folder = "debug"
        }

        do {
            _ = try console.backgroundExecute(program: "ls", arguments: [".build/\(folder)"])
        } catch ConsoleError.backgroundExecute(_) {
            throw ToolboxError.general("No .build/\(folder) folder found.")
        }

        do {
            let packageName = try extractPackageName()
            let exec = try arguments.options["exec"] ?? getExecutableToRun()

            let configuredRunFlags = try Config.runFlags()
            let passThrough = arguments + configuredRunFlags

            console.info("Running \(packageName) ...")

            let path = ".build/\(folder)/\(exec)"
<<<<<<< HEAD
            guard try console.pathExists(path) else {
=======
            let pathExists = try console.backgroundExecute(program: "ls", arguments: [path])
            guard pathExists.trim() == path else {
>>>>>>> 154d688d
                throw ToolboxError.general("Could not find executable at \(path)")
            }
            try console.foregroundExecute(
                program: path,
                arguments: passThrough
            )
        } catch ConsoleError.execute(_) {
            throw ToolboxError.general("Run failed.")
        }
    }

    private func getExecutableToRun() throws -> String {
        let executables = try findExecutables()
        guard !executables.isEmpty else {
            throw ToolboxError.general("No executables found")
        }

        // If there's only 1 executable, we'll use that
        if executables.count == 1 {
            return executables[0]
        }

        let formatted = executables.enumerated()
            .map { idx, option in "\(idx + 1): \(option)" }
            .joined(separator: "\n")

        let answer = console.ask("Which executable would you like to run?\n\(formatted)")
        // <= because count is offset by 1 in selection process!
        guard let idx = answer.int, idx > 0, idx <= executables.count else {
            console.print("Please enter a valid number associated with your executable")
            console.print("Use --exec=desiredExecutable to skip this step")
            throw ToolboxError.general("Invalid selection \(answer) expected valid index.")
        }

        let exec = executables[idx - 1]
        console.info("Thanks! Skip this question in the future by using '--exec=\(exec)'")
        return exec
    }

    private func extractPackageName() throws -> String {
        let dump = try console.backgroundExecute(program: "swift", arguments: ["package", "dump-package"])
<<<<<<< HEAD
        guard let json = try? JSON(bytes: dump.bytes), let name = json["name"]?.string else {
=======
        guard let json = try? JSON(bytes: dump.bytes),  let name = json["name"]?.string else {
>>>>>>> 154d688d
            throw ToolboxError.general("Unable to determine package name.")
        }
        return name
    }

    private func findExecutables() throws -> [String] {
        let executables = try console.backgroundExecute(
            program: "find",
            arguments: ["./Sources", "-type", "f", "-name", "main.swift"]
        )
        let names = executables.components(separatedBy: "\n")
            .flatMap { path in
                return path.components(separatedBy: "/")
                    .dropLast() // drop main.swift
                    .last // get name of source folder
            }

        // For the use case where there's one package
        // and user hasn't setup lower level paths
        return try names.map { name in
            if name == "Sources" {
                return try extractPackageName()
            }
            return name
        }
    }
}

extension ConsoleProtocol {
    func pathExists(_ path: String) throws -> Bool {
        let result = try backgroundExecute(program: "ls", arguments: [path])
        return result.trim() == path

    }
}<|MERGE_RESOLUTION|>--- conflicted
+++ resolved
@@ -44,12 +44,8 @@
             console.info("Running \(packageName) ...")
 
             let path = ".build/\(folder)/\(exec)"
-<<<<<<< HEAD
-            guard try console.pathExists(path) else {
-=======
             let pathExists = try console.backgroundExecute(program: "ls", arguments: [path])
             guard pathExists.trim() == path else {
->>>>>>> 154d688d
                 throw ToolboxError.general("Could not find executable at \(path)")
             }
             try console.foregroundExecute(
@@ -91,11 +87,7 @@
 
     private func extractPackageName() throws -> String {
         let dump = try console.backgroundExecute(program: "swift", arguments: ["package", "dump-package"])
-<<<<<<< HEAD
         guard let json = try? JSON(bytes: dump.bytes), let name = json["name"]?.string else {
-=======
-        guard let json = try? JSON(bytes: dump.bytes),  let name = json["name"]?.string else {
->>>>>>> 154d688d
             throw ToolboxError.general("Unable to determine package name.")
         }
         return name
@@ -122,12 +114,4 @@
             return name
         }
     }
-}
-
-extension ConsoleProtocol {
-    func pathExists(_ path: String) throws -> Bool {
-        let result = try backgroundExecute(program: "ls", arguments: [path])
-        return result.trim() == path
-
-    }
 }